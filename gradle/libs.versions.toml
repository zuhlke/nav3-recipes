# Copyright 2025 The Android Open Source Project
#
# Licensed under the Apache License, Version 2.0 (the "License");
# you may not use this file except in compliance with the License.
# You may obtain a copy of the License at
#
#     http://www.apache.org/licenses/LICENSE-2.0
#
# Unless required by applicable law or agreed to in writing, software
# distributed under the License is distributed on an "AS IS" BASIS,
# WITHOUT WARRANTIES OR CONDITIONS OF ANY KIND, either express or implied.
# See the License for the specific language governing permissions and
# limitations under the License.

[versions]
agp                                    = "8.10.0"
<<<<<<< HEAD
kotlin                                 = "2.2.0-RC"
=======
kotlin                                 = "2.1.20"
>>>>>>> f86b8c82
kotlinSerialization                    = "2.1.21"
coreKtx                                = "1.16.0"
junit                                  = "4.13.2"
junitVersion                           = "1.2.1"
espressoCore                           = "3.6.1"
kotlinxSerializationCore               = "1.8.1"
kotlinxSerializationJson               = "1.6.3"
<<<<<<< HEAD
lifecycleRuntimeKtx                    = "2.9.0"
lifecycleViewmodel                     = "1.0.0-SNAPSHOT"
activityCompose                        = "1.12.0-alpha01"
composeBom                             = "2025.05.01"
navigation3                            = "1.0.0-alpha02"
material3                              = "1.4.0-alpha15"
nav3Material                           = "1.0.0-SNAPSHOT"
ksp                                    = "2.2.0-RC-2.0.1"
hilt                                   = "2.56.2"
hiltNavigationCompose                  = "1.2.0"
=======
lifecycleRuntimeKtx                    = "2.8.7"
lifecycleViewmodel                     = "1.0.0-SNAPSHOT"
activityCompose                        = "1.12.0-alpha01"
composeBom                             = "2025.04.01"
navigation3                            = "1.0.0-alpha01"
material3                              = "1.4.0-alpha13"
nav3Material                           = "1.0.0-SNAPSHOT"
ksp                                    = "2.1.20-2.0.0"
hilt                                   = "2.56.2"
>>>>>>> f86b8c82

[libraries]
androidx-core-ktx                = { group = "androidx.core",           name = "core-ktx", version.ref = "coreKtx" }
junit                            = { group = "junit",                   name = "junit", version.ref = "junit" }
androidx-junit                   = { group = "androidx.test.ext",       name = "junit", version.ref = "junitVersion" }
androidx-espresso-core           = { group = "androidx.test.espresso",  name = "espresso-core", version.ref = "espressoCore" }
androidx-lifecycle-runtime-ktx   = { group = "androidx.lifecycle",      name = "lifecycle-runtime-ktx", version.ref = "lifecycleRuntimeKtx" }
androidx-activity-compose        = { group = "androidx.activity",       name = "activity-compose", version.ref = "activityCompose" }
androidx-compose-bom             = { group = "androidx.compose",        name = "compose-bom-alpha", version.ref = "composeBom" }
androidx-ui                      = { group = "androidx.compose.ui",     name = "ui" }
androidx-ui-graphics             = { group = "androidx.compose.ui",     name = "ui-graphics" }
androidx-ui-tooling              = { group = "androidx.compose.ui",     name = "ui-tooling" }
androidx-ui-tooling-preview      = { group = "androidx.compose.ui",     name = "ui-tooling-preview" }
androidx-ui-test-manifest        = { group = "androidx.compose.ui",     name = "ui-test-manifest" }
androidx-ui-test-junit4          = { group = "androidx.compose.ui",     name = "ui-test-junit4" }

androidx-material3                       = { group = "androidx.compose.material3", name = "material3", version.ref = "material3" }
androidx-material3-windowsizeclass       = { group = "androidx.compose.material3", name = "material3-window-size-class", version.ref = "material3" }
androidx-material3-adaptive-layout       = { group = "androidx.compose.material3.adaptive", name = "adaptive-layout", version.ref = "material3" }
androidx-adaptive-layout                 = { group = "androidx.compose.material3.adaptive", name = "adaptive-layout" }
<<<<<<< HEAD
androidx-hilt-navigation-compose         = { module = "androidx.hilt:hilt-navigation-compose", version.ref = "hiltNavigationCompose" }
=======
>>>>>>> f86b8c82
androidx-lifecycle-viewmodel-navigation3 = { module = "androidx.lifecycle:lifecycle-viewmodel-navigation3", version.ref = "lifecycleViewmodel" }
androidx-navigation3-runtime             = { module = "androidx.navigation3:navigation3-runtime", version.ref = "navigation3" }
androidx-navigation3-ui                  = { module = "androidx.navigation3:navigation3-ui", version.ref = "navigation3" }
hilt-android                             = { group = "com.google.dagger", name = "hilt-android", version.ref = "hilt" }
hilt-compiler                            = { group = "com.google.dagger", name = "hilt-compiler", version.ref = "hilt" }
kotlinx-serialization-core               = { module = "org.jetbrains.kotlinx:kotlinx-serialization-core", version.ref = "kotlinxSerializationCore" }
kotlinx-serialization-json               = { module = "org.jetbrains.kotlinx:kotlinx-serialization-json", version.ref = "kotlinxSerializationCore" }
androidx-material-icons-extended         = { group = "androidx.compose.material", name = "material-icons-extended" }
androidx-material3-navigation3           = { group = "androidx.compose.material3.adaptive", name = "adaptive-navigation3", version.ref = "nav3Material" }


[plugins]
android-application = { id = "com.android.application", version.ref = "agp" }
kotlin-android = { id = "org.jetbrains.kotlin.android", version.ref = "kotlin" }
kotlin-compose = { id = "org.jetbrains.kotlin.plugin.compose", version.ref = "kotlin" }
jetbrains-kotlin-serialization = { id = "org.jetbrains.kotlin.plugin.serialization", version.ref = "kotlinSerialization"}
ksp = { id = "com.google.devtools.ksp", version.ref = "ksp" }
android-library = { id = "com.android.library", version.ref = "agp" }
hilt = { id = "com.google.dagger.hilt.android", version.ref = "hilt" }<|MERGE_RESOLUTION|>--- conflicted
+++ resolved
@@ -14,11 +14,7 @@
 
 [versions]
 agp                                    = "8.10.0"
-<<<<<<< HEAD
 kotlin                                 = "2.2.0-RC"
-=======
-kotlin                                 = "2.1.20"
->>>>>>> f86b8c82
 kotlinSerialization                    = "2.1.21"
 coreKtx                                = "1.16.0"
 junit                                  = "4.13.2"
@@ -26,7 +22,6 @@
 espressoCore                           = "3.6.1"
 kotlinxSerializationCore               = "1.8.1"
 kotlinxSerializationJson               = "1.6.3"
-<<<<<<< HEAD
 lifecycleRuntimeKtx                    = "2.9.0"
 lifecycleViewmodel                     = "1.0.0-SNAPSHOT"
 activityCompose                        = "1.12.0-alpha01"
@@ -37,17 +32,6 @@
 ksp                                    = "2.2.0-RC-2.0.1"
 hilt                                   = "2.56.2"
 hiltNavigationCompose                  = "1.2.0"
-=======
-lifecycleRuntimeKtx                    = "2.8.7"
-lifecycleViewmodel                     = "1.0.0-SNAPSHOT"
-activityCompose                        = "1.12.0-alpha01"
-composeBom                             = "2025.04.01"
-navigation3                            = "1.0.0-alpha01"
-material3                              = "1.4.0-alpha13"
-nav3Material                           = "1.0.0-SNAPSHOT"
-ksp                                    = "2.1.20-2.0.0"
-hilt                                   = "2.56.2"
->>>>>>> f86b8c82
 
 [libraries]
 androidx-core-ktx                = { group = "androidx.core",           name = "core-ktx", version.ref = "coreKtx" }
@@ -68,10 +52,7 @@
 androidx-material3-windowsizeclass       = { group = "androidx.compose.material3", name = "material3-window-size-class", version.ref = "material3" }
 androidx-material3-adaptive-layout       = { group = "androidx.compose.material3.adaptive", name = "adaptive-layout", version.ref = "material3" }
 androidx-adaptive-layout                 = { group = "androidx.compose.material3.adaptive", name = "adaptive-layout" }
-<<<<<<< HEAD
 androidx-hilt-navigation-compose         = { module = "androidx.hilt:hilt-navigation-compose", version.ref = "hiltNavigationCompose" }
-=======
->>>>>>> f86b8c82
 androidx-lifecycle-viewmodel-navigation3 = { module = "androidx.lifecycle:lifecycle-viewmodel-navigation3", version.ref = "lifecycleViewmodel" }
 androidx-navigation3-runtime             = { module = "androidx.navigation3:navigation3-runtime", version.ref = "navigation3" }
 androidx-navigation3-ui                  = { module = "androidx.navigation3:navigation3-ui", version.ref = "navigation3" }
@@ -82,7 +63,6 @@
 androidx-material-icons-extended         = { group = "androidx.compose.material", name = "material-icons-extended" }
 androidx-material3-navigation3           = { group = "androidx.compose.material3.adaptive", name = "adaptive-navigation3", version.ref = "nav3Material" }
 
-
 [plugins]
 android-application = { id = "com.android.application", version.ref = "agp" }
 kotlin-android = { id = "org.jetbrains.kotlin.android", version.ref = "kotlin" }
